[build-system]
build-backend = "scikit_build_core.build"
requires = ["scikit-build-core >=0.4.3", "nanobind >=1.3.2"]

[project]
authors = [
  {name = "PyVista Developers", email = "info@pyvista.org"}
]
classifiers = [
  "License :: OSI Approved :: MIT License",
  "Operating System :: Microsoft :: Windows",
  "Operating System :: POSIX",
  "Intended Audience :: Science/Research",
  "Programming Language :: Python :: 3.9",
  "Programming Language :: Python :: 3.10",
  "Programming Language :: Python :: 3.11",
  "Programming Language :: Python :: 3.12",
  "Programming Language :: Python :: 3.13"
]
dependencies = [
  "numpy"
]
description = "Read in STL files"
name = "stl-reader"
readme = "README.rst"
<<<<<<< HEAD
requires-python = ">=3.8"
version = "0.2.1"
=======
requires-python = ">=3.9"
version = "0.3.dev0"
>>>>>>> 95cc5529

[tool.cibuildwheel]
archs = ["auto64"]  # 64-bit only
skip = "cp37-* pp* *musllinux*"  # disable PyPy and musl-based wheels
test-command = "pytest {project}/tests"
test-requires = "pytest pyvista"

[tool.cibuildwheel.macos]
archs = ["native"]

[tool.cibuildwheel.macos.environment]
MACOSX_DEPLOYMENT_TARGET = "10.14"  # Needed for full C++17 support on MacOS

[tool.codespell]
quiet-level = 3
skip = '*.cxx,*.h,*.gif,*.png,*.jpg,*.js,*.html,*.doctree,*.ttf,*.woff,*.woff2,*.eot,*.mp4,*.inv,*.pickle,*.ipynb,flycheck*,./.git/*,./.hypothesis/*,*.yml,./doc/build/*,./doc/images/*,./dist/*,*~,.hypothesis*,*.cpp,*.c'

[tool.mypy]
plugins = ["numpy.typing.mypy_plugin", 'npt_promote']
# disable_error_code = ['assignment', 'index', 'misc']
strict = true

[tool.pytest.ini_options]
filterwarnings = [
  # bogus numpy ABI warning (see numpy/#432)
  "ignore:.*numpy.dtype size changed.*:RuntimeWarning",
  "ignore:.*numpy.ufunc size changed.*:RuntimeWarning"
]
junit_family = "legacy"
testpaths = 'tests'

[tool.ruff]
line-length = 100

[tool.ruff.lint]
extend-select = ["I"]

[tool.scikit-build]
# Setuptools-style build caching in a local directory
build-dir = "build/{wheel_tag}"
minimum-version = "0.4"
sdist.exclude = [".github", "*.png", "tests", ".mypy_cache", ".pre-commit-config.yaml", "*_cache", "CONTRIBUTING.md", ".gitignore"]<|MERGE_RESOLUTION|>--- conflicted
+++ resolved
@@ -23,13 +23,8 @@
 description = "Read in STL files"
 name = "stl-reader"
 readme = "README.rst"
-<<<<<<< HEAD
-requires-python = ">=3.8"
-version = "0.2.1"
-=======
 requires-python = ">=3.9"
-version = "0.3.dev0"
->>>>>>> 95cc5529
+version = "0.2.2"
 
 [tool.cibuildwheel]
 archs = ["auto64"]  # 64-bit only
