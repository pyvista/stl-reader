name: Build and upload

on:
  pull_request:
  push:
    tags:
      - "*"
    branches:
      - "main"

concurrency:
  group: ${{ github.workflow }}-${{ github.ref }}
  cancel-in-progress: true

jobs:
  build_wheels:
    name: Build wheels on ${{ matrix.os }}
    runs-on: ${{ matrix.os }}
    strategy:
      matrix:
        os: [ubuntu-latest, windows-latest, macos-14, macos-13]

    steps:
      - uses: actions/checkout@v4

      - name: Build wheels
        uses: pypa/cibuildwheel@v2.19.2

      - uses: actions/upload-artifact@v3
        with:
          path: ./wheelhouse/*.whl

  build_sdist:
    name: Build source distribution
    runs-on: ubuntu-latest
    steps:
      - uses: actions/checkout@v4
<<<<<<< HEAD

      - uses: actions/setup-python@v5
        with:
          python-version: '3.12'
=======
>>>>>>> 5faf9bc9

      - name: Build sdist
        run: pipx run build --sdist

      - name: Install from sdist
        run: pip install stl-reader --find-links=dist

      - uses: actions/upload-artifact@v3
        with:
          path: dist/*.tar.gz

  upload_pypi:
    needs: [build_wheels, build_sdist]
    runs-on: ubuntu-latest
    if: github.event_name == 'push' && startsWith(github.ref, 'refs/tags')  # upload to PyPI on every tag
    steps:
      - uses: actions/download-artifact@v3
        with:
          name: artifact
          path: dist

      - uses: pypa/gh-action-pypi-publish@v1.9.0
        with:
          user: __token__
          password: ${{ secrets.PYPI_TOKEN }}

      - name: Release
        uses: softprops/action-gh-release@v2
        with:
          generate_release_notes: true
          files: |
            ./dist/*.whl<|MERGE_RESOLUTION|>--- conflicted
+++ resolved
@@ -35,19 +35,21 @@
     runs-on: ubuntu-latest
     steps:
       - uses: actions/checkout@v4
-<<<<<<< HEAD
 
       - uses: actions/setup-python@v5
         with:
           python-version: '3.12'
-=======
->>>>>>> 5faf9bc9
 
       - name: Build sdist
         run: pipx run build --sdist
 
       - name: Install from sdist
-        run: pip install stl-reader --find-links=dist
+        run: pip install dist/stl_reader*.tar.gz
+
+      - name: Run tests
+        run: |
+          pip install pyvista pytest
+          pytest -x
 
       - uses: actions/upload-artifact@v3
         with:
